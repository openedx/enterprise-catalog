import copy
import datetime
import logging
import time

from enterprise_catalog.apps.api.v1.utils import is_course_run_active
from enterprise_catalog.apps.api_client.algolia import AlgoliaSearchClient
from enterprise_catalog.apps.catalog.constants import COURSE, PROGRAM


logger = logging.getLogger(__name__)

ALGOLIA_UUID_BATCH_SIZE = 100


# keep attributes from content objects that we explicitly want in Algolia
ALGOLIA_FIELDS = [
    'additional_information',
    'aggregation_key',
    'authoring_organizations',
    'availability',
    'card_image_url',  # for display on course cards
    'content_type',
    'course_keys',
    'enterprise_catalog_uuids',
    'enterprise_catalog_query_uuids',
    'enterprise_customer_uuids',
    'full_description',
    'key',  # for links to Course about pages from the Learner Portal search page
    'language',
    'level_type',
    'objectID',  # required by Algolia, e.g. "course-{uuid}"
    'partner',
    'partners',
    'programs',
    'program_titles',
    'recent_enrollment_count',
    'short_description',
    'subjects',
    'skill_names',
    'skills',
    'subtitle',
    'title',
    'type',
    'advertised_course_run',  # a part of the advertised course run
    'first_enrollable_paid_seat_price',
    'original_image_url',
    'marketing_url',
    'enterprise_catalog_query_titles',
]

# default configuration for the index
ALGOLIA_INDEX_SETTINGS = {
    'attributeForDistinct': 'aggregation_key',
    'distinct': True,
    'typoTolerance': False,
    'searchableAttributes': [
        'unordered(title)',
        'unordered(full_description)',
        'unordered(short_description)',
        'unordered(additional_information)',
        'partners',
        'skill_names',
        'skills',
    ],
    'attributesForFaceting': [
        'availability',
        'content_type',
        'enterprise_catalog_uuids',
        'enterprise_catalog_query_uuids',
        'enterprise_customer_uuids',
        'language',
        'level_type',
        'filterOnly(advertised_course_run.upgrade_deadline)'
        'searchable(partners.name)',
        'searchable(programs)',
        'searchable(program_titles)',
        'searchable(skill_names)',
        'searchable(skills)',
        'searchable(subjects)',
        'first_enrollable_paid_seat_price',
        'original_image_url',
        'marketing_url',
        'enterprise_catalog_query_titles',
    ],
    'unretrievableAttributes': [
        'enterprise_catalog_uuids',
        'enterprise_customer_uuids',
    ],
    'customRanking': [
        'desc(recent_enrollment_count)',
    ],
}


def _should_index_course(course_metadata):
    """
    Replicates the B2C index check of whether a certain course should be indexed for search.

    A course should only be indexed for algolia search if it has a non-indexed advertiseable course run, at least
    one owner, and a marketing url slug.
    The course-discovery check that the course's partner is edX is included by default as the discovery API filters
    to the request's site's partner.
    The discovery check that the course has an availability level was decided to be a duplicate check that the
    website team plans on removing.
    Original code:
    https://github.com/edx/course-discovery/blob/c6ac5329225e2f32cdf1d1da855d7c9d905b2576/course_discovery/apps/course_metadata/algolia_models.py#L218-L227

    Args:
        course (ContentMetadata): The ContentMetadata representing a course object.

    Returns:
        bool: Whether or not the course should be indexed by algolia.
    """
    course_json_metadata = course_metadata.json_metadata
    advertised_course_run_uuid = course_json_metadata.get('advertised_course_run_uuid')
    advertised_course_run = _get_course_run_by_uuid(
        course_json_metadata,
        advertised_course_run_uuid,
    )

    if advertised_course_run is None:
        return False

    if not is_course_run_active(advertised_course_run):
        return False

    owners = course_json_metadata.get('owners') or []
    return not advertised_course_run.get('hidden') and len(owners) > 0


def partition_course_keys_for_indexing(courses_content_metadata):
    """
    Returns both the indexable and non-indexable course content keys for Algolia.

    Args:
        courses_content_metadata (list of ContentMetadata): A list of ContentMetadata objects representing courses that
            should be filtered down.

    Returns:
        indexable_course_keys (list): Content key strings to be indexed
        nonindexable_course_keys (list): Content key strings to NOT be indexed
    """
    indexable_course_keys = set()
    nonindexable_course_keys = set()

    for course_metadata in courses_content_metadata:
        if _should_index_course(course_metadata):
            indexable_course_keys.add(course_metadata.content_key)
        else:
            nonindexable_course_keys.add(course_metadata.content_key)

    return list(indexable_course_keys), list(nonindexable_course_keys)


def _should_index_program(program_metadata):
    """
    Replicates the B2C index check of whether a certain program should be indexed for search.

    A program should only be indexed for algolia search if it has a marketing url,
    non-null program_type and availability_level, an active status and 'edX' as the partner.
    The course-discovery check that the course's partner is edX is included by default as the discovery API filters
    to the request's site's partner.
    The discovery check that the course has an availability level is a duplicate check that the website team
    plans on removing.
    Original code:
    https://github.com/edx/course-discovery/blob/e0ece69ce8363eb765c524cd4eccb4b5cda35181/course_discovery/apps/course_metadata/algolia_models.py#L353

    Args:
        program (ContentMetadata): The ContentMetadata representing a program object.

    Returns:
        bool: Whether or not the program should be indexed by algolia.
    """
    program_json_metadata = program_metadata.json_metadata

    return program_json_metadata.get('marketing_url')\
        and program_json_metadata.get('type')\
        and not program_json_metadata.get('hidden')


def partition_program_keys_for_indexing(programs_content_metadata):
    """
    Returns both the indexable and non-indexable program content keys for Algolia.

    Args:
        programs_content_metadata (list of ContentMetadata): A list of ContentMetadata objects representing programs
        that should be filtered down.

    Returns:
        indexable_program_keys (list): Content key strings to be indexed
        nonindexable_program_keys (list): Content key strings to NOT be indexed
    """
    indexable_program_keys = set()
    nonindexable_program_keys = set()

    for program_metadata in programs_content_metadata:
        if _should_index_program(program_metadata):
            indexable_program_keys.add(program_metadata.content_key)
        else:
            nonindexable_program_keys.add(program_metadata.content_key)

    return list(indexable_program_keys), list(nonindexable_program_keys)


def get_initialized_algolia_client():
    """
    Initializes and returns an Algolia client for updating search indices
    """
    algolia_client = AlgoliaSearchClient()
    algolia_client.init_index()
    return algolia_client


def configure_algolia_index(algolia_client):
    """
    Configures the settings for an Algolia index.
    """
    algolia_client.set_index_settings(ALGOLIA_INDEX_SETTINGS)


def get_algolia_object_id(content_type, uuid):
    """
    Given a uuid, returns an object_id to use for Algolia indexing.

    Arguments:
        uuid (str): a content uuid
        content_type(str): course or program

    Returns:
        str: the generated Algolia object_id or None if uuid is not specified
    """
    if uuid:
        return f'{content_type}-{uuid}'
    return None


def get_course_language(course):
    """
    Gets the human-readable language name associated with the advertised course run. Used for
    the "Language" facet in Algolia.

    Arguments:
        course (dict): a dict representing with course metadata

    Returns:
        string: human-readable language name parsed from a language code, or None if language name is not present.
    """
    advertised_course_run = _get_course_run_by_uuid(course, course.get('advertised_course_run_uuid'))
    if not advertised_course_run:
        return None

    content_language_name = advertised_course_run.get('content_language_search_facet_name')
    return content_language_name


def get_course_availability(course):
    """
    Gets the availability for a course. Used for the "Availability" facet in Algolia.

    Arguments:
        course (dict): a dict representing with course metadata

    Returns:
        list: a list of availabilities for those course runs (e.g., "Upcoming")
    """
    DEFAULT_COURSE_AVAILABILITY = 'Archived'
    COURSE_AVAILABILITY_MESSAGES = {
        'current': 'Available Now',
        'upcoming': 'Upcoming',
        'starting soon': 'Starting Soon',
    }
    course_runs = course.get('course_runs') or []
    active_course_runs = [run for run in course_runs if is_course_run_active(run)]
    availability = set()
    for course_run in active_course_runs:
        run_availability = course_run.get('availability') or ''
        availability.add(
            COURSE_AVAILABILITY_MESSAGES.get(run_availability.lower(), DEFAULT_COURSE_AVAILABILITY)
        )
    return list(availability)


def get_course_partners(course):
    """
    Gets list of partners associated with the course. Used for the "Partners" facet and
    searchable attribute in Algolia.

    Arguments:
        course (dict): a dictionary representing a course

    Returns:
        list: a list of partner metadata associated with the course
    """
    partners = []
    owners = course.get('owners') or []

    for owner in owners:
        partner_name = owner.get('name')
        if partner_name:
            partner_metadata = {
                'name': partner_name,
                'logo_image_url': owner.get('logo_image_url'),
            }
            partners.append(partner_metadata)

    return partners


def _get_course_program_field(course, field):
    """
    Helper to pluck a list of values for the given field out of a course's programs.

    Arguments:
        course (dict): a dictionary representing a course
        field (str): the name of a field to return values of.
    Returns:
        list: a list of the values for a certain field in a program associated with the course.
    """
    programs = course.get('programs') or []
    return list({
        value for program in programs
        if (value := program.get(field))
    })


def _get_program_course_field(program, field):
    """
    Helper to pluck a list of values for the given field out of a program's courses.

    Arguments:
        program (dict): a dictionary representing a program
        field (str): the name of a field to return values of.
    Returns:
        list: a list of the values for a certain field in a course associated with the program.
    """
    courses = program.get('courses') or []
    return list({
        value for course in courses
        if (value := course.get(field))
    })


def get_program_course_keys(program):
    """
       Gets list of course keys associated with the program.

       Arguments:
           program (dict): a dictionary representing a program.

       Returns:
           list: a list of course keys associated with the program.
       """
    return _get_program_course_field(program, 'key')


def get_course_program_types(course):
    """
    Gets list of program types associated with the course. Used for the "Programs"
    facet in Algolia.

    Arguments:
        course (dict): a dictionary representing a course

    Returns:
        list: a list of program types associated with the course
    """
    return _get_course_program_field(course, 'type')


def get_course_program_titles(course):
    """
    Gets list of program titles associated with the course. Used for the "Program titles"
    facet in Algolia.

    Arguments:
        course (dict): a dictionary representing a course.

    Returns:
        list: a list of program titles associated with the course.
    """
    return _get_course_program_field(course, 'title')


def get_course_subjects(course):
    """
    Gets list of subject names associated with the course. Used for the "Subjects"
    facet in Algolia.

    `course.get('subjects')` may be either:
        - a list of strings, e.g. ['Communication']
        - a list of dictionaries, e.g. [{'name': 'Communication'}]

    Arguments:
        course (dict): a dictionary representing a course

    Returns:
        list: a list of subject names associated with the course
    """
    subject_names = set()
    subjects = course.get('subjects') or []

    for subject in subjects:
        if isinstance(subject, str):
            subject_names.add(subject)
            continue

        subject_name = subject.get('name')
        if subject_name:
            subject_names.add(subject_name)

    return list(subject_names)


def get_course_marketing_url(course):
    """
    Gets the appropriate marketing url to direct users to the course details page.

    Arguments:
        course (dict): a dictionary representing a course

    Returns:
        str: the url for the B2C course details page
    """
    marketing_url = course.get('marketing_url')
    return marketing_url


def get_course_original_image_url(course):
    """
    Gets the appropriate original image to use for displaying course metadata.

    Arguments:
        course (dict): a dictionary representing a course

    Returns:
        str: the url for the course original image
    """
    # Account for the small chance that the original image will be None
    original_image_url = course.get('original_image')
    if original_image_url:
        original_image_url = original_image_url.get('src')
    return original_image_url


def get_course_card_image_url(course):
    """
    Gets the appropriate image to use for course cards.

    Arguments:
        course (dict): a dictionary representing a course

    Returns:
        str: the url for the course card image
    """
    image_url = course.get('image_url')
    return image_url


def get_course_skill_names(course):
    """
    Gets the skill names associated with a course.

    Arguments:
        course (dict): a dictionary representing a course

    Returns:
        list: a list of skill names associated with the course
    """
    skill_names = course.get('skill_names') or []
    return list(set(skill_names))


def get_course_skills(course):
    """
    Gets the skills associated with a course.

    Arguments:
        course (dict): a dictionary representing a course

    Returns:
        skills (list): list of dictionaries containing skill name, description
    """
    skills = course.get('skills') or []
    return list(skills)


def get_advertised_course_run(course):
    """
    Get part of the advertised course_run as per advertised_course_run_uuid

    Argument:
        course (dict)

    Returns:
        dict: containing key, pacing_type, start, end, and upgrade deadline
        for the course_run, or None
    """
    full_course_run = _get_course_run_by_uuid(course, course.get('advertised_course_run_uuid'))
    if full_course_run is None:
        return None
    course_run = {
        'key': full_course_run.get('key'),
        'pacing_type': full_course_run.get('pacing_type'),
        'start': full_course_run.get('start'),
        'end': full_course_run.get('end'),
        'upgrade_deadline': _get_verified_upgrade_deadline(full_course_run),
    }
    # only include upgrade deadline if there is a verified seat present in the course runs
    upgrade_deadline = _get_verified_upgrade_deadline(full_course_run)
    if upgrade_deadline is not None:
        course_run['upgrade_deadline'] = upgrade_deadline
    if full_course_run.get('enrollment_end') is not None:
        course_run['enrollment_end'] = full_course_run.get('enrollment_end')
    return course_run


def _get_course_run_by_uuid(course, course_run_uuid):
    """
    Find a course_run based on uuid

    Arguments:
        course (dict): course dict
        course_run_uuid (str): uuid to lookup

    Returns:
        dict: a course_run or None
    """
    try:
        course_run = [run for run in course.get('course_runs', []) if run.get('uuid') == course_run_uuid][0]
    except IndexError:
        return None
    return course_run


def _get_verified_upgrade_deadline(full_course_run):
    """
    Check to see if course has a verified seat option, and if so, return the verified upgrade deadline

    Arguments:
        full_course_run (dict): a course_run or None

    Returns:
<<<<<<< HEAD
        str: VUD or default large expiration date
    """
    seats = full_course_run.get('seats') or []
    for seat in seats:
        if seat.get('type') == 'verified':
            vud_datetime = datetime.datetime.strptime(seat.get('upgrade_deadline'), '%Y-%m-%dT%H:%M:%SZ')
            return time.mktime(vud_datetime.timetuple())
    # defaults to year 3000, as algolia cannot filter on null values
    return (datetime.datetime(3000, 1, 1)).timestamp()
=======
        str: VUD or None
    """

    seats = full_course_run.get('seats') or []
    for seat in seats:
        if seat.get('type') == 'verified':
            return seat.get('upgrade_deadline')
    return None
>>>>>>> 1dee88a3


def get_course_first_paid_enrollable_seat_price(course):
    """
    Gets the appropriate image to use for course cards.

    Arguments:
        course (dict): a dictionary representing a course

    Returns:
        str: the url for the course card image
    """
    # Use advertised course run.
    # If that fails use one of the other active course runs. (The latter is what Discovery does)
    advertised_course_run = _get_course_run_by_uuid(course, course.get('advertised_course_run_uuid'))
    if advertised_course_run.get('first_enrollable_paid_seat_price'):
        return advertised_course_run.get('first_enrollable_paid_seat_price')

    course_runs = course.get('course_runs') or []
    active_course_runs = [run for run in course_runs if is_course_run_active(run)]
    for course_run in sorted(
        active_course_runs,
        key=lambda active_course_run: active_course_run['key'].lower(),
    ):
        if 'first_enrollable_paid_seat_price' in course_run:
            return course_run['first_enrollable_paid_seat_price']
    return None


def _algolia_object_from_product(product, algolia_fields):
    """
    Transforms a course or program into an Algolia object.

    Arguments:
        product (dict): a course or program dict
        algolia_fields (list): list of fields to extract from the course or program

    Returns:
        dict: a dictionary containing only the fields noted in algolia_fields
    """
    searchable_product = copy.deepcopy(product)
    if searchable_product.get('content_type') == COURSE:
        searchable_product.update({
            'language': get_course_language(searchable_product),
            'availability': get_course_availability(searchable_product),
            'partners': get_course_partners(searchable_product),
            'programs': get_course_program_types(searchable_product),
            'program_titles': get_course_program_titles(searchable_product),
            'subjects': get_course_subjects(searchable_product),
            'card_image_url': get_course_card_image_url(searchable_product),
            'advertised_course_run': get_advertised_course_run(searchable_product),
            'skill_names': get_course_skill_names(searchable_product),
            'skills': get_course_skills(searchable_product),
            'first_enrollable_paid_seat_price': get_course_first_paid_enrollable_seat_price(searchable_product),
            'original_image_url': get_course_original_image_url(searchable_product),
            'marketing_url': get_course_marketing_url(searchable_product),
        })
    elif searchable_product.get('content_type') == PROGRAM:
        searchable_product.update({
            'course_keys': get_program_course_keys(searchable_product),
        })

    algolia_object = {}
    keys = searchable_product.keys()
    for field in algolia_fields:
        if field in keys:
            field_value = searchable_product.get(field)
            if field_value is not None:
                algolia_object[field] = field_value

    return algolia_object


def create_algolia_objects(products, algolia_fields):
    """
    Transforms content into Algolia objects.

    Arguments:
        products (list): list of courses or programs
        algolia_fields (list): list of fields to extract from courses and programs

    Returns:
        list: a list of Algolia objects containing only the fields noted in algolia_fields
    """
    if not algolia_fields:
        algolia_fields = []

    algolia_objects = [
        _algolia_object_from_product(product, algolia_fields)
        for product in products
    ]

    return algolia_objects<|MERGE_RESOLUTION|>--- conflicted
+++ resolved
@@ -541,8 +541,7 @@
         full_course_run (dict): a course_run or None
 
     Returns:
-<<<<<<< HEAD
-        str: VUD or default large expiration date
+    str: VUD or default large expiration date
     """
     seats = full_course_run.get('seats') or []
     for seat in seats:
@@ -551,16 +550,6 @@
             return time.mktime(vud_datetime.timetuple())
     # defaults to year 3000, as algolia cannot filter on null values
     return (datetime.datetime(3000, 1, 1)).timestamp()
-=======
-        str: VUD or None
-    """
-
-    seats = full_course_run.get('seats') or []
-    for seat in seats:
-        if seat.get('type') == 'verified':
-            return seat.get('upgrade_deadline')
-    return None
->>>>>>> 1dee88a3
 
 
 def get_course_first_paid_enrollable_seat_price(course):
