from django.utils.decorators import method_decorator
from edx_rest_framework_extensions.auth.bearer.authentication import (
    BearerAuthentication,
)
from edx_rest_framework_extensions.auth.jwt.authentication import (
    JwtAuthentication,
)
from rest_framework import permissions, viewsets
from rest_framework.authentication import SessionAuthentication
from rest_framework.decorators import action
from rest_framework.renderers import JSONRenderer
from rest_framework.response import Response
<<<<<<< HEAD
from rest_framework.status import HTTP_200_OK, HTTP_400_BAD_REQUEST
from rest_framework.views import APIView
=======
from rest_framework_xml.renderers import XMLRenderer
>>>>>>> 1ad6df3d
from six.moves.urllib.parse import quote_plus, unquote

from enterprise_catalog.apps.api.tasks import update_catalog_metadata_task
from enterprise_catalog.apps.api.v1.decorators import (
    require_at_least_one_query_parameter,
)
from enterprise_catalog.apps.api.v1.serializers import (
    EnterpriseCatalogCreateSerializer,
    EnterpriseCatalogSerializer,
)
from enterprise_catalog.apps.catalog.models import (
    ContentMetadata,
    EnterpriseCatalog,
)


class EnterpriseCatalogViewSet(viewsets.ModelViewSet):
    """ View for CRUD operations on Enterprise Catalogs """
    queryset = EnterpriseCatalog.objects.all().order_by('created')
    permission_classes = [permissions.IsAuthenticated, permissions.IsAdminUser]
    authentication_classes = [JwtAuthentication, BearerAuthentication, SessionAuthentication]
    renderer_classes = [JSONRenderer, XMLRenderer]
    lookup_field = 'uuid'

    def get_serializer_class(self):
        request_action = getattr(self, 'action', None)
        if request_action == 'create':
            return EnterpriseCatalogCreateSerializer

        return EnterpriseCatalogSerializer

    @method_decorator(require_at_least_one_query_parameter('course_run_ids', 'program_uuids'))
    @action(detail=True)
    def contains_content_items(self, request, uuid, course_run_ids, program_uuids, **kwargs):
        """
        Returns whether or not the EnterpriseCatalog contains the specified content.

        Multiple course_run_ids and/or program_uuids query parameters can be sent to this view to check for their
        existence in the specified enterprise catalog.
        """
        # Maintain plus characters in course run keys
        course_run_ids = [unquote(quote_plus(course_run_id)) for course_run_id in course_run_ids]

        enterprise_catalog = self.get_object()
        contains_content_items = enterprise_catalog.contains_content_keys(course_run_ids + program_uuids)
        return Response({'contains_content_items': contains_content_items})

<<<<<<< HEAD

class EnterpriseCatalogRefreshDataFromDiscovery(APIView):
    """
    View to update metadata in Catalog with most recent data from Discovery service
    """
    def post(self, request, uuid):
        # ensure catalog exists before starting celery task
        if not EnterpriseCatalog.objects.filter(uuid=uuid):
            # respond with 400 status if catalog doesn't exist
            return Response(status=HTTP_400_BAD_REQUEST)
        # call update function and respond
        async_task = update_catalog_metadata_task.delay(catalog_uuid=uuid)
        return Response({'async_task_id': async_task.task_id}, status=HTTP_200_OK)
=======
    @action(detail=True)
    def get_content_metadata(self, request, uuid, **kwargs):
        """
        Returns all the content linked to the specified catalog, ordered by content key.
        """
        enterprise_catalog = self.get_object()
        metadata = {
            'uuid': enterprise_catalog.uuid,
            'title': enterprise_catalog.title,
            'enterprise_customer': enterprise_catalog.enterprise_uuid,
            'count': 0,
            'previous': None, 'next': None,  # Kept for parity with edx-enterprise
            'results': [],
        }

        catalog_query = enterprise_catalog.catalog_query
        if not catalog_query:
            return Response(metadata)

        associated_metadata = catalog_query.contentmetadata_set.all()
        sorted_content_keys = sorted([metadata_chunk.content_key for metadata_chunk in associated_metadata])
        metadata['results'] = [ContentMetadata.objects.get(content_key=content_key).json_metadata for content_key
                               in sorted_content_keys]
        metadata['count'] = len(sorted_content_keys)

        return Response(metadata)
>>>>>>> 1ad6df3d
<|MERGE_RESOLUTION|>--- conflicted
+++ resolved
@@ -10,12 +10,9 @@
 from rest_framework.decorators import action
 from rest_framework.renderers import JSONRenderer
 from rest_framework.response import Response
-<<<<<<< HEAD
 from rest_framework.status import HTTP_200_OK, HTTP_400_BAD_REQUEST
 from rest_framework.views import APIView
-=======
 from rest_framework_xml.renderers import XMLRenderer
->>>>>>> 1ad6df3d
 from six.moves.urllib.parse import quote_plus, unquote
 
 from enterprise_catalog.apps.api.tasks import update_catalog_metadata_task
@@ -63,21 +60,6 @@
         contains_content_items = enterprise_catalog.contains_content_keys(course_run_ids + program_uuids)
         return Response({'contains_content_items': contains_content_items})
 
-<<<<<<< HEAD
-
-class EnterpriseCatalogRefreshDataFromDiscovery(APIView):
-    """
-    View to update metadata in Catalog with most recent data from Discovery service
-    """
-    def post(self, request, uuid):
-        # ensure catalog exists before starting celery task
-        if not EnterpriseCatalog.objects.filter(uuid=uuid):
-            # respond with 400 status if catalog doesn't exist
-            return Response(status=HTTP_400_BAD_REQUEST)
-        # call update function and respond
-        async_task = update_catalog_metadata_task.delay(catalog_uuid=uuid)
-        return Response({'async_task_id': async_task.task_id}, status=HTTP_200_OK)
-=======
     @action(detail=True)
     def get_content_metadata(self, request, uuid, **kwargs):
         """
@@ -104,4 +86,17 @@
         metadata['count'] = len(sorted_content_keys)
 
         return Response(metadata)
->>>>>>> 1ad6df3d
+
+
+class EnterpriseCatalogRefreshDataFromDiscovery(APIView):
+    """
+    View to update metadata in Catalog with most recent data from Discovery service
+    """
+    def post(self, request, uuid):
+        # ensure catalog exists before starting celery task
+        if not EnterpriseCatalog.objects.filter(uuid=uuid):
+            # respond with 400 status if catalog doesn't exist
+            return Response(status=HTTP_400_BAD_REQUEST)
+        # call update function and respond
+        async_task = update_catalog_metadata_task.delay(catalog_uuid=uuid)
+        return Response({'async_task_id': async_task.task_id}, status=HTTP_200_OK)
