--- conflicted
+++ resolved
@@ -5,10 +5,6 @@
 import ddt
 import mock
 from django.db import IntegrityError
-<<<<<<< HEAD
-=======
-# from django.test.utils import override_settings
->>>>>>> df2cdd1e
 from rest_framework import status
 from rest_framework.reverse import reverse
 
@@ -498,7 +494,6 @@
         self.assertEqual(uuid.UUID(response.json()['enterprise_customer']), self.enterprise_catalog.enterprise_uuid)
         self.assertEqual(response.json()['results'], [json_metadata_1, json_metadata_2])
 
-<<<<<<< HEAD
     @mock.patch('enterprise_catalog.apps.api.v1.views.update_catalog_metadata_task.delay')
     def test_refresh_catalog_on_post_returns_200_ok(self, mock_task):
         """
@@ -509,23 +504,6 @@
         url = reverse('api:v1:update-enterprise-catalog', kwargs={'uuid': self.enterprise_catalog.uuid})
         response = self.client.post(url)
         self.assertEqual(response.status_code, status.HTTP_200_OK)
-=======
-    # @override_settings(CELERY_ALWAYS_EAGER=True)
-    # @ddt.data(
-    #     (False),
-    #     (True),
-    # )
-    # def test_refresh_catalog_on_post_returns_200_ok(self, is_implicit_check):
-    #     """
-    #     Verify the refresh_metadata endpoint successfully updates the catalog metadata with a post request
-    #     """
-    #     if is_implicit_check:
-    #         self.remove_role_assignments()
-
-    #     url = reverse('api:v1:update-enterprise-catalog', kwargs={'uuid': self.enterprise_catalog.uuid})
-    #     response = self.client.post(url)
-    #     self.assertEqual(response.status_code, status.HTTP_200_OK)
->>>>>>> df2cdd1e
 
     def test_refresh_catalog_on_get_returns_405_not_allowed(self):
         """
